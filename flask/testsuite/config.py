# -*- coding: utf-8 -*-
"""
    flask.testsuite.config
    ~~~~~~~~~~~~~~~~~~~~~~

    Configuration and instances.

    :copyright: (c) 2014 by Armin Ronacher.
    :license: BSD, see LICENSE for more details.
"""

import os
import sys
import flask
import pkgutil
import unittest
from contextlib import contextmanager
from flask.testsuite import FlaskTestCase
from flask._compat import PY2


# config keys used for the ConfigTestCase
TEST_KEY = 'foo'
SECRET_KEY = 'devkey'


class ConfigTestCase(FlaskTestCase):

    def common_object_test(self, app):
        self.assert_equal(app.secret_key, 'devkey')
        self.assert_equal(app.config['TEST_KEY'], 'foo')
        self.assert_not_in('ConfigTestCase', app.config)

    def test_config_from_file(self):
        app = flask.Flask(__name__)
        app.config.from_pyfile(__file__.rsplit('.', 1)[0] + '.py')
        self.common_object_test(app)

    def test_config_from_object(self):
        app = flask.Flask(__name__)
        app.config.from_object(__name__)
        self.common_object_test(app)

    def test_config_from_json(self):
        app = flask.Flask(__name__)
        current_dir = os.path.dirname(os.path.abspath(__file__))
        app.config.from_json(os.path.join(current_dir, 'static', 'config.json'))
        self.common_object_test(app)

    def test_config_from_class(self):
        class Base(object):
            TEST_KEY = 'foo'
        class Test(Base):
            SECRET_KEY = 'devkey'
        app = flask.Flask(__name__)
        app.config.from_object(Test)
        self.common_object_test(app)

    def test_config_from_envvar(self):
        env = os.environ
        try:
            os.environ = {}
            app = flask.Flask(__name__)
            try:
                app.config.from_envvar('FOO_SETTINGS')
            except RuntimeError as e:
                self.assert_true("'FOO_SETTINGS' is not set" in str(e))
            else:
                self.assert_true(0, 'expected exception')
            self.assert_false(app.config.from_envvar('FOO_SETTINGS', silent=True))

            os.environ = {'FOO_SETTINGS': __file__.rsplit('.', 1)[0] + '.py'}
            self.assert_true(app.config.from_envvar('FOO_SETTINGS'))
            self.common_object_test(app)
        finally:
            os.environ = env

    def test_config_from_envvar_missing(self):
        env = os.environ
        try:
            os.environ = {'FOO_SETTINGS': 'missing.cfg'}
            try:
                app = flask.Flask(__name__)
                app.config.from_envvar('FOO_SETTINGS')
            except IOError as e:
                msg = str(e)
                self.assert_true(msg.startswith('[Errno 2] Unable to load configuration '
                                            'file (No such file or directory):'))
                self.assert_true(msg.endswith("missing.cfg'"))
            else:
                self.fail('expected IOError')
            self.assertFalse(app.config.from_envvar('FOO_SETTINGS', silent=True))
        finally:
            os.environ = env

    def test_config_missing(self):
        app = flask.Flask(__name__)
        try:
            app.config.from_pyfile('missing.cfg')
        except IOError as e:
            msg = str(e)
            self.assert_true(msg.startswith('[Errno 2] Unable to load configuration '
                                        'file (No such file or directory):'))
            self.assert_true(msg.endswith("missing.cfg'"))
        else:
            self.assert_true(0, 'expected config')
        self.assert_false(app.config.from_pyfile('missing.cfg', silent=True))

<<<<<<< HEAD
    def test_config_missing_json(self):
        app = flask.Flask(__name__)
        try:
            app.config.from_json('missing.json')
        except IOError as e:
            msg = str(e)
            self.assert_true(msg.startswith('[Errno 2] Unable to load configuration '
                                            'file (No such file or directory):'))
            self.assert_true(msg.endswith("missing.json'"))
        else:
            self.assert_true(0, 'expected config')
        self.assert_false(app.config.from_json('missing.json', silent=True))
=======
    def test_custom_config_class(self):
        class Config(flask.Config):
            pass
        class Flask(flask.Flask):
            config_class = Config
        app = Flask(__name__)
        self.assert_isinstance(app.config, Config)
        app.config.from_object(__name__)
        self.common_object_test(app)
>>>>>>> ec5b182f

    def test_session_lifetime(self):
        app = flask.Flask(__name__)
        app.config['PERMANENT_SESSION_LIFETIME'] = 42
        self.assert_equal(app.permanent_session_lifetime.seconds, 42)


class LimitedLoaderMockWrapper(object):
    def __init__(self, loader):
        self.loader = loader

    def __getattr__(self, name):
        if name in ('archive', 'get_filename'):
            msg = 'Mocking a loader which does not have `%s.`' % name
            raise AttributeError(msg)
        return getattr(self.loader, name)


@contextmanager
def patch_pkgutil_get_loader(wrapper_class=LimitedLoaderMockWrapper):
    """Patch pkgutil.get_loader to give loader without get_filename or archive.

    This provides for tests where a system has custom loaders, e.g. Google App
    Engine's HardenedModulesHook, which have neither the `get_filename` method
    nor the `archive` attribute.
    """
    old_get_loader = pkgutil.get_loader
    def get_loader(*args, **kwargs):
        return wrapper_class(old_get_loader(*args, **kwargs))
    try:
        pkgutil.get_loader = get_loader
        yield
    finally:
        pkgutil.get_loader = old_get_loader


class InstanceTestCase(FlaskTestCase):

    def test_explicit_instance_paths(self):
        here = os.path.abspath(os.path.dirname(__file__))
        try:
            flask.Flask(__name__, instance_path='instance')
        except ValueError as e:
            self.assert_in('must be absolute', str(e))
        else:
            self.fail('Expected value error')

        app = flask.Flask(__name__, instance_path=here)
        self.assert_equal(app.instance_path, here)

    def test_main_module_paths(self):
        # Test an app with '__main__' as the import name, uses cwd.
        from main_app import app
        here = os.path.abspath(os.getcwd())
        self.assert_equal(app.instance_path, os.path.join(here, 'instance'))
        if 'main_app' in sys.modules:
            del sys.modules['main_app']

    def test_uninstalled_module_paths(self):
        from config_module_app import app
        here = os.path.abspath(os.path.dirname(__file__))
        self.assert_equal(app.instance_path, os.path.join(here, 'test_apps', 'instance'))

    def test_uninstalled_package_paths(self):
        from config_package_app import app
        here = os.path.abspath(os.path.dirname(__file__))
        self.assert_equal(app.instance_path, os.path.join(here, 'test_apps', 'instance'))

    def test_installed_module_paths(self):
        here = os.path.abspath(os.path.dirname(__file__))
        expected_prefix = os.path.join(here, 'test_apps')
        real_prefix, sys.prefix = sys.prefix, expected_prefix
        site_packages = os.path.join(expected_prefix, 'lib', 'python2.5', 'site-packages')
        sys.path.append(site_packages)
        try:
            import site_app
            self.assert_equal(site_app.app.instance_path,
                              os.path.join(expected_prefix, 'var',
                                           'site_app-instance'))
        finally:
            sys.prefix = real_prefix
            sys.path.remove(site_packages)
            if 'site_app' in sys.modules:
                del sys.modules['site_app']

    def test_installed_module_paths_with_limited_loader(self):
        here = os.path.abspath(os.path.dirname(__file__))
        expected_prefix = os.path.join(here, 'test_apps')
        real_prefix, sys.prefix = sys.prefix, expected_prefix
        site_packages = os.path.join(expected_prefix, 'lib', 'python2.5', 'site-packages')
        sys.path.append(site_packages)
        with patch_pkgutil_get_loader():
            try:
                import site_app
                self.assert_equal(site_app.app.instance_path,
                                  os.path.join(expected_prefix, 'var',
                                               'site_app-instance'))
            finally:
                sys.prefix = real_prefix
                sys.path.remove(site_packages)
                if 'site_app' in sys.modules:
                    del sys.modules['site_app']

    def test_installed_package_paths(self):
        here = os.path.abspath(os.path.dirname(__file__))
        expected_prefix = os.path.join(here, 'test_apps')
        real_prefix, sys.prefix = sys.prefix, expected_prefix
        installed_path = os.path.join(expected_prefix, 'path')
        sys.path.append(installed_path)
        try:
            import installed_package
            self.assert_equal(installed_package.app.instance_path,
                              os.path.join(expected_prefix, 'var',
                                           'installed_package-instance'))
        finally:
            sys.prefix = real_prefix
            sys.path.remove(installed_path)
            if 'installed_package' in sys.modules:
                del sys.modules['installed_package']

    def test_installed_package_paths_with_limited_loader(self):
        here = os.path.abspath(os.path.dirname(__file__))
        expected_prefix = os.path.join(here, 'test_apps')
        real_prefix, sys.prefix = sys.prefix, expected_prefix
        installed_path = os.path.join(expected_prefix, 'path')
        sys.path.append(installed_path)
        with patch_pkgutil_get_loader():
            try:
                import installed_package
                self.assert_equal(installed_package.app.instance_path,
                                  os.path.join(expected_prefix, 'var',
                                               'installed_package-instance'))
            finally:
                sys.prefix = real_prefix
                sys.path.remove(installed_path)
                if 'installed_package' in sys.modules:
                    del sys.modules['installed_package']

    def test_prefix_package_paths(self):
        here = os.path.abspath(os.path.dirname(__file__))
        expected_prefix = os.path.join(here, 'test_apps')
        real_prefix, sys.prefix = sys.prefix, expected_prefix
        site_packages = os.path.join(expected_prefix, 'lib', 'python2.5', 'site-packages')
        sys.path.append(site_packages)
        try:
            import site_package
            self.assert_equal(site_package.app.instance_path,
                              os.path.join(expected_prefix, 'var',
                                           'site_package-instance'))
        finally:
            sys.prefix = real_prefix
            sys.path.remove(site_packages)
            if 'site_package' in sys.modules:
                del sys.modules['site_package']

    def test_prefix_package_paths_with_limited_loader(self):
        here = os.path.abspath(os.path.dirname(__file__))
        expected_prefix = os.path.join(here, 'test_apps')
        real_prefix, sys.prefix = sys.prefix, expected_prefix
        site_packages = os.path.join(expected_prefix, 'lib', 'python2.5', 'site-packages')
        sys.path.append(site_packages)
        with patch_pkgutil_get_loader():
            try:
                import site_package
                self.assert_equal(site_package.app.instance_path,
                                  os.path.join(expected_prefix, 'var',
                                               'site_package-instance'))
            finally:
                sys.prefix = real_prefix
                sys.path.remove(site_packages)
                if 'site_package' in sys.modules:
                    del sys.modules['site_package']

    def test_egg_installed_paths(self):
        here = os.path.abspath(os.path.dirname(__file__))
        expected_prefix = os.path.join(here, 'test_apps')
        real_prefix, sys.prefix = sys.prefix, expected_prefix
        site_packages = os.path.join(expected_prefix, 'lib', 'python2.5', 'site-packages')
        egg_path = os.path.join(site_packages, 'SiteEgg.egg')
        sys.path.append(site_packages)
        sys.path.append(egg_path)
        try:
            import site_egg # in SiteEgg.egg
            self.assert_equal(site_egg.app.instance_path,
                              os.path.join(expected_prefix, 'var',
                                           'site_egg-instance'))
        finally:
            sys.prefix = real_prefix
            sys.path.remove(site_packages)
            sys.path.remove(egg_path)
            if 'site_egg' in sys.modules:
                del sys.modules['site_egg']

    if PY2:
        def test_meta_path_loader_without_is_package(self):
            class Loader(object):
                def find_module(self, name):
                    return self
            sys.meta_path.append(Loader())
            try:
                with self.assert_raises(AttributeError):
                    flask.Flask(__name__)
            finally:
                sys.meta_path.pop()


def suite():
    suite = unittest.TestSuite()
    suite.addTest(unittest.makeSuite(ConfigTestCase))
    suite.addTest(unittest.makeSuite(InstanceTestCase))
    return suite<|MERGE_RESOLUTION|>--- conflicted
+++ resolved
@@ -106,7 +106,6 @@
             self.assert_true(0, 'expected config')
         self.assert_false(app.config.from_pyfile('missing.cfg', silent=True))
 
-<<<<<<< HEAD
     def test_config_missing_json(self):
         app = flask.Flask(__name__)
         try:
@@ -119,7 +118,7 @@
         else:
             self.assert_true(0, 'expected config')
         self.assert_false(app.config.from_json('missing.json', silent=True))
-=======
+
     def test_custom_config_class(self):
         class Config(flask.Config):
             pass
@@ -129,7 +128,6 @@
         self.assert_isinstance(app.config, Config)
         app.config.from_object(__name__)
         self.common_object_test(app)
->>>>>>> ec5b182f
 
     def test_session_lifetime(self):
         app = flask.Flask(__name__)
