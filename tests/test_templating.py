--- conflicted
+++ resolved
@@ -386,7 +386,6 @@
     app.config['TEMPLATES_AUTO_RELOAD'] = True
     assert app.jinja_env.auto_reload is True
 
-<<<<<<< HEAD
 def test_templates_auto_reload_debug_run(monkeypatch):
     # debug is None in config, config option is None, app.run(debug=True)
     # Mocks werkzeug.serving.run_simple method
@@ -400,8 +399,7 @@
     assert app.jinja_env.auto_reload is False
     app.run(debug=True)
     assert app.jinja_env.auto_reload is True
-=======
->>>>>>> 2c97ed98
+
 
 def test_template_loader_debugging(test_apps):
     from blueprintapp import app
