--- conflicted
+++ resolved
@@ -263,18 +263,15 @@
         assert 'gin' in flask.request.form
         assert 'vodka' in flask.request.args
 
-<<<<<<< HEAD
-def test_json_request_and_response():
-    app = flask.Flask(__name__)
-    app.testing = True
-
+
+def test_json_request_and_response(app, client):
     @app.route('/echo', methods=['POST'])
     def echo():
         return jsonify(flask.request.json)
 
-    with app.test_client() as c:
+    with client:
         json_data = {'drink': {'gin': 1, 'tonic': True}, 'price': 10}
-        rv = c.post('/echo', json=json_data)
+        rv = client.post('/echo', json=json_data)
 
         # Request should be in JSON
         assert flask.request.is_json
@@ -285,12 +282,8 @@
         assert rv.is_json
         assert rv.get_json() == json_data
 
-def test_subdomain():
-    app = flask.Flask(__name__)
-=======
 
 def test_subdomain(app, client):
->>>>>>> 3b678b79
     app.config['SERVER_NAME'] = 'example.com'
 
     @app.route('/', subdomain='<company_id>')
