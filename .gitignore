.DS_Store
*.pyc
*.pyo
env
env*
dist
build
*.egg
*.egg-info
_mailinglist
.tox
.cache/
.idea/
<<<<<<< HEAD
.coverage
htmlcov
=======

# Coverage reports
htmlcov
.coverage
.coverage.*
*,cover
>>>>>>> e706b5e5
<|MERGE_RESOLUTION|>--- conflicted
+++ resolved
@@ -11,14 +11,9 @@
 .tox
 .cache/
 .idea/
-<<<<<<< HEAD
-.coverage
-htmlcov
-=======
 
 # Coverage reports
 htmlcov
 .coverage
 .coverage.*
-*,cover
->>>>>>> e706b5e5
+*,cover