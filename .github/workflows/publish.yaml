--- conflicted
+++ resolved
@@ -54,30 +54,15 @@
           GH_TOKEN: ${{ github.token }}
   publish-pypi:
     needs: [provenance]
-<<<<<<< HEAD
-    environment:
-      # Wait for approval before attempting to upload to PyPI. This allows reviewing the
-      # files in the draft release. The projection is configured in the repository settings.
-      name: publish
-      url: https://pypi.org/project/flask/${{ github.ref_name }}
-=======
     # Wait for approval before attempting to upload to PyPI. This allows reviewing the
     # files in the draft release.
     environment:
       name: publish
       url: https://pypi.org/project/Flask/${{ github.ref_name }}
->>>>>>> 87d5f5b9
     runs-on: ubuntu-latest
     permissions:
       id-token: write
     steps:
-<<<<<<< HEAD
-      - uses: actions/download-artifact@9bc31d5ccc31df68ecc42ccf4149144866c47d8a
-      - uses: pypa/gh-action-pypi-publish@2f6f737ca5f74c637829c0f5c3acd0e29ea5e8bf
-        with:
-          repository-url: https://test.pypi.org/legacy/
-      - uses: pypa/gh-action-pypi-publish@2f6f737ca5f74c637829c0f5c3acd0e29ea5e8bf
-=======
       - uses: actions/download-artifact@9bc31d5ccc31df68ecc42ccf4149144866c47d8a # v3.0.2
       - uses: pypa/gh-action-pypi-publish@68e62d4871ad9d14a9d55f114e6ac71f0b408ec0 # v1.8.14
         with:
@@ -85,5 +70,4 @@
           packages-dir: artifact/
       - uses: pypa/gh-action-pypi-publish@68e62d4871ad9d14a9d55f114e6ac71f0b408ec0 # v1.8.14
         with:
-          packages-dir: artifact/
->>>>>>> 87d5f5b9
+          packages-dir: artifact/