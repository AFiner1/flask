--- conflicted
+++ resolved
@@ -579,14 +579,10 @@
         )
         return f
 
-<<<<<<< HEAD
-    @setupmethod
-    def app_errorhandler(self, code: t.Union[t.Type[Exception], int]) -> t.Callable:
-=======
+    @setupmethod
     def app_errorhandler(
         self, code: t.Union[t.Type[Exception], int]
     ) -> t.Callable[[ft.ErrorHandlerDecorator], ft.ErrorHandlerDecorator]:
->>>>>>> c7f2ab8e
         """Like :meth:`Flask.errorhandler` but for a blueprint.  This
         handler is used for all requests, even if outside of the blueprint.
         """
