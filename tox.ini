[tox]
envlist = py26, py27, pypy, py33

[testenv]
<<<<<<< HEAD
=======
deps = -egit+git://github.com/mitsuhiko/werkzeug.git#egg=werkzeug
       blinker
>>>>>>> f88cc2d2
commands = python run-tests.py []<|MERGE_RESOLUTION|>--- conflicted
+++ resolved
@@ -2,9 +2,5 @@
 envlist = py26, py27, pypy, py33
 
 [testenv]
-<<<<<<< HEAD
-=======
-deps = -egit+git://github.com/mitsuhiko/werkzeug.git#egg=werkzeug
-       blinker
->>>>>>> f88cc2d2
+deps = blinker
 commands = python run-tests.py []