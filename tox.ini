--- conflicted
+++ resolved
@@ -1,13 +1,8 @@
 [tox]
 envlist =
-<<<<<<< HEAD
     py3{11,10,9,8,7},pypy3{8,7}
-=======
-    py3{11,10,9,8,7,6},pypy3{8,7}
-    py39-click7
     py310-min
     py37-dev
->>>>>>> 37206698
     style
     typing
     docs
