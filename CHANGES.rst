.. currentmodule:: flask

<<<<<<< HEAD
Version 2.2.0
=======
Version 2.1.3
>>>>>>> 21d32ee0
-------------

Unreleased

<<<<<<< HEAD
-   Add new customization points to the ``Flask`` app object for many
    previously global behaviors.

    -   ``flask.url_for`` will call ``app.url_for``. :issue:`4568`
    -   ``flask.abort`` will call ``app.aborter``.
        ``Flask.aborter_class`` and ``Flask.make_aborter`` can be used
        to customize this aborter. :issue:`4567`
    -   ``flask.redirect`` will call ``app.redirect``. :issue:`4569`

-   Refactor ``register_error_handler`` to consolidate error checking.
    Rewrite some error messages to be more consistent. :issue:`4559`
-   Use Blueprint decorators and functions intended for setup after
    registering the blueprint will show a warning. In the next version,
    this will become an error just like the application setup methods.
    :issue:`4571`
=======
-   Inline some optional imports that are only used for certain CLI
    commands. :pr:`4606`
-   Relax type annotation for ``after_request`` functions. :issue:`4600`
>>>>>>> 21d32ee0


Version 2.1.2
-------------

Released 2022-04-28

-   Fix type annotation for ``json.loads``, it accepts str or bytes.
    :issue:`4519`
-   The ``--cert`` and ``--key`` options on ``flask run`` can be given
    in either order. :issue:`4459`


Version 2.1.1
-------------

Released on 2022-03-30

-   Set the minimum required version of importlib_metadata to 3.6.0,
    which is required on Python < 3.10. :issue:`4502`


Version 2.1.0
-------------

Released 2022-03-28

-   Drop support for Python 3.6. :pr:`4335`
-   Update Click dependency to >= 8.0. :pr:`4008`
-   Remove previously deprecated code. :pr:`4337`

    -   The CLI does not pass ``script_info`` to app factory functions.
    -   ``config.from_json`` is replaced by
        ``config.from_file(name, load=json.load)``.
    -   ``json`` functions no longer take an ``encoding`` parameter.
    -   ``safe_join`` is removed, use ``werkzeug.utils.safe_join``
        instead.
    -   ``total_seconds`` is removed, use ``timedelta.total_seconds``
        instead.
    -   The same blueprint cannot be registered with the same name. Use
        ``name=`` when registering to specify a unique name.
    -   The test client's ``as_tuple`` parameter is removed. Use
        ``response.request.environ`` instead. :pr:`4417`

-   Some parameters in ``send_file`` and ``send_from_directory`` were
    renamed in 2.0. The deprecation period for the old names is extended
    to 2.2. Be sure to test with deprecation warnings visible.

    -   ``attachment_filename`` is renamed to ``download_name``.
    -   ``cache_timeout`` is renamed to ``max_age``.
    -   ``add_etags`` is renamed to ``etag``.
    -   ``filename`` is renamed to ``path``.

-   The ``RequestContext.g`` property is deprecated. Use ``g`` directly
    or ``AppContext.g`` instead. :issue:`3898`
-   ``copy_current_request_context`` can decorate async functions.
    :pr:`4303`
-   The CLI uses ``importlib.metadata`` instead of ``setuptools`` to
    load command entry points. :issue:`4419`
-   Overriding ``FlaskClient.open`` will not cause an error on redirect.
    :issue:`3396`
-   Add an ``--exclude-patterns`` option to the ``flask run`` CLI
    command to specify patterns that will be ignored by the reloader.
    :issue:`4188`
-   When using lazy loading (the default with the debugger), the Click
    context from the ``flask run`` command remains available in the
    loader thread. :issue:`4460`
-   Deleting the session cookie uses the ``httponly`` flag.
    :issue:`4485`
-   Relax typing for ``errorhandler`` to allow the user to use more
    precise types and decorate the same function multiple times.
    :issue:`4095, 4295, 4297`
-   Fix typing for ``__exit__`` methods for better compatibility with
    ``ExitStack``. :issue:`4474`
-   From Werkzeug, for redirect responses the ``Location`` header URL
    will remain relative, and exclude the scheme and domain, by default.
    :pr:`4496`
-   Add ``Config.from_prefixed_env()`` to load config values from
    environment variables that start with ``FLASK_`` or another prefix.
    This parses values as JSON by default, and allows setting keys in
    nested dicts. :pr:`4479`


Version 2.0.3
-------------

Released 2022-02-14

-   The test client's ``as_tuple`` parameter is deprecated and will be
    removed in Werkzeug 2.1. It is now also deprecated in Flask, to be
    removed in Flask 2.1, while remaining compatible with both in
    2.0.x. Use ``response.request.environ`` instead. :pr:`4341`
-   Fix type annotation for ``errorhandler`` decorator. :issue:`4295`
-   Revert a change to the CLI that caused it to hide ``ImportError``
    tracebacks when importing the application. :issue:`4307`
-   ``app.json_encoder`` and ``json_decoder`` are only passed to
    ``dumps`` and ``loads`` if they have custom behavior. This improves
    performance, mainly on PyPy. :issue:`4349`
-   Clearer error message when ``after_this_request`` is used outside a
    request context. :issue:`4333`


Version 2.0.2
-------------

Released 2021-10-04

-   Fix type annotation for ``teardown_*`` methods. :issue:`4093`
-   Fix type annotation for ``before_request`` and ``before_app_request``
    decorators. :issue:`4104`
-   Fixed the issue where typing requires template global
    decorators to accept functions with no arguments. :issue:`4098`
-   Support View and MethodView instances with async handlers. :issue:`4112`
-   Enhance typing of ``app.errorhandler`` decorator. :issue:`4095`
-   Fix registering a blueprint twice with differing names. :issue:`4124`
-   Fix the type of ``static_folder`` to accept ``pathlib.Path``.
    :issue:`4150`
-   ``jsonify`` handles ``decimal.Decimal`` by encoding to ``str``.
    :issue:`4157`
-   Correctly handle raising deferred errors in CLI lazy loading.
    :issue:`4096`
-   The CLI loader handles ``**kwargs`` in a ``create_app`` function.
    :issue:`4170`
-   Fix the order of ``before_request`` and other callbacks that trigger
    before the view returns. They are called from the app down to the
    closest nested blueprint. :issue:`4229`


Version 2.0.1
-------------

Released 2021-05-21

-   Re-add the ``filename`` parameter in ``send_from_directory``. The
    ``filename`` parameter has been renamed to ``path``, the old name
    is deprecated. :pr:`4019`
-   Mark top-level names as exported so type checking understands
    imports in user projects. :issue:`4024`
-   Fix type annotation for ``g`` and inform mypy that it is a namespace
    object that has arbitrary attributes. :issue:`4020`
-   Fix some types that weren't available in Python 3.6.0. :issue:`4040`
-   Improve typing for ``send_file``, ``send_from_directory``, and
    ``get_send_file_max_age``. :issue:`4044`, :pr:`4026`
-   Show an error when a blueprint name contains a dot. The ``.`` has
    special meaning, it is used to separate (nested) blueprint names and
    the endpoint name. :issue:`4041`
-   Combine URL prefixes when nesting blueprints that were created with
    a ``url_prefix`` value. :issue:`4037`
-   Roll back a change to the order that URL matching was done. The
    URL is again matched after the session is loaded, so the session is
    available in custom URL converters. :issue:`4053`
-   Re-add deprecated ``Config.from_json``, which was accidentally
    removed early. :issue:`4078`
-   Improve typing for some functions using ``Callable`` in their type
    signatures, focusing on decorator factories. :issue:`4060`
-   Nested blueprints are registered with their dotted name. This allows
    different blueprints with the same name to be nested at different
    locations. :issue:`4069`
-   ``register_blueprint`` takes a ``name`` option to change the
    (pre-dotted) name the blueprint is registered with. This allows the
    same blueprint to be registered multiple times with unique names for
    ``url_for``. Registering the same blueprint with the same name
    multiple times is deprecated. :issue:`1091`
-   Improve typing for ``stream_with_context``. :issue:`4052`


Version 2.0.0
-------------

Released 2021-05-11

-   Drop support for Python 2 and 3.5.
-   Bump minimum versions of other Pallets projects: Werkzeug >= 2,
    Jinja2 >= 3, MarkupSafe >= 2, ItsDangerous >= 2, Click >= 8. Be sure
    to check the change logs for each project. For better compatibility
    with other applications (e.g. Celery) that still require Click 7,
    there is no hard dependency on Click 8 yet, but using Click 7 will
    trigger a DeprecationWarning and Flask 2.1 will depend on Click 8.
-   JSON support no longer uses simplejson. To use another JSON module,
    override ``app.json_encoder`` and ``json_decoder``. :issue:`3555`
-   The ``encoding`` option to JSON functions is deprecated. :pr:`3562`
-   Passing ``script_info`` to app factory functions is deprecated. This
    was not portable outside the ``flask`` command. Use
    ``click.get_current_context().obj`` if it's needed. :issue:`3552`
-   The CLI shows better error messages when the app failed to load
    when looking up commands. :issue:`2741`
-   Add :meth:`sessions.SessionInterface.get_cookie_name` to allow
    setting the session cookie name dynamically. :pr:`3369`
-   Add :meth:`Config.from_file` to load config using arbitrary file
    loaders, such as ``toml.load`` or ``json.load``.
    :meth:`Config.from_json` is deprecated in favor of this. :pr:`3398`
-   The ``flask run`` command will only defer errors on reload. Errors
    present during the initial call will cause the server to exit with
    the traceback immediately. :issue:`3431`
-   :func:`send_file` raises a :exc:`ValueError` when passed an
    :mod:`io` object in text mode. Previously, it would respond with
    200 OK and an empty file. :issue:`3358`
-   When using ad-hoc certificates, check for the cryptography library
    instead of PyOpenSSL. :pr:`3492`
-   When specifying a factory function with ``FLASK_APP``, keyword
    argument can be passed. :issue:`3553`
-   When loading a ``.env`` or ``.flaskenv`` file, the current working
    directory is no longer changed to the location of the file.
    :pr:`3560`
-   When returning a ``(response, headers)`` tuple from a view, the
    headers replace rather than extend existing headers on the response.
    For example, this allows setting the ``Content-Type`` for
    ``jsonify()``. Use ``response.headers.extend()`` if extending is
    desired. :issue:`3628`
-   The ``Scaffold`` class provides a common API for the ``Flask`` and
    ``Blueprint`` classes. ``Blueprint`` information is stored in
    attributes just like ``Flask``, rather than opaque lambda functions.
    This is intended to improve consistency and maintainability.
    :issue:`3215`
-   Include ``samesite`` and ``secure`` options when removing the
    session cookie. :pr:`3726`
-   Support passing a ``pathlib.Path`` to ``static_folder``. :pr:`3579`
-   ``send_file`` and ``send_from_directory`` are wrappers around the
    implementations in ``werkzeug.utils``. :pr:`3828`
-   Some ``send_file`` parameters have been renamed, the old names are
    deprecated. ``attachment_filename`` is renamed to ``download_name``.
    ``cache_timeout`` is renamed to ``max_age``. ``add_etags`` is
    renamed to ``etag``. :pr:`3828, 3883`
-   ``send_file`` passes ``download_name`` even if
    ``as_attachment=False`` by using ``Content-Disposition: inline``.
    :pr:`3828`
-   ``send_file`` sets ``conditional=True`` and ``max_age=None`` by
    default. ``Cache-Control`` is set to ``no-cache`` if ``max_age`` is
    not set, otherwise ``public``. This tells browsers to validate
    conditional requests instead of using a timed cache. :pr:`3828`
-   ``helpers.safe_join`` is deprecated. Use
    ``werkzeug.utils.safe_join`` instead. :pr:`3828`
-   The request context does route matching before opening the session.
    This could allow a session interface to change behavior based on
    ``request.endpoint``. :issue:`3776`
-   Use Jinja's implementation of the ``|tojson`` filter. :issue:`3881`
-   Add route decorators for common HTTP methods. For example,
    ``@app.post("/login")`` is a shortcut for
    ``@app.route("/login", methods=["POST"])``. :pr:`3907`
-   Support async views, error handlers, before and after request, and
    teardown functions. :pr:`3412`
-   Support nesting blueprints. :issue:`593, 1548`, :pr:`3923`
-   Set the default encoding to "UTF-8" when loading ``.env`` and
    ``.flaskenv`` files to allow to use non-ASCII characters. :issue:`3931`
-   ``flask shell`` sets up tab and history completion like the default
    ``python`` shell if ``readline`` is installed. :issue:`3941`
-   ``helpers.total_seconds()`` is deprecated. Use
    ``timedelta.total_seconds()`` instead. :pr:`3962`
-   Add type hinting. :pr:`3973`.


Version 1.1.4
-------------

Released 2021-05-13

-   Update ``static_folder`` to use ``_compat.fspath`` instead of
    ``os.fspath`` to continue supporting Python < 3.6 :issue:`4050`


Version 1.1.3
-------------

Released 2021-05-13

-   Set maximum versions of Werkzeug, Jinja, Click, and ItsDangerous.
    :issue:`4043`
-   Re-add support for passing a ``pathlib.Path`` for ``static_folder``.
    :pr:`3579`


Version 1.1.2
-------------

Released 2020-04-03

-   Work around an issue when running the ``flask`` command with an
    external debugger on Windows. :issue:`3297`
-   The static route will not catch all URLs if the ``Flask``
    ``static_folder`` argument ends with a slash. :issue:`3452`


Version 1.1.1
-------------

Released 2019-07-08

-   The ``flask.json_available`` flag was added back for compatibility
    with some extensions. It will raise a deprecation warning when used,
    and will be removed in version 2.0.0. :issue:`3288`


Version 1.1.0
-------------

Released 2019-07-04

-   Bump minimum Werkzeug version to >= 0.15.
-   Drop support for Python 3.4.
-   Error handlers for ``InternalServerError`` or ``500`` will always be
    passed an instance of ``InternalServerError``. If they are invoked
    due to an unhandled exception, that original exception is now
    available as ``e.original_exception`` rather than being passed
    directly to the handler. The same is true if the handler is for the
    base ``HTTPException``. This makes error handler behavior more
    consistent. :pr:`3266`

    -   :meth:`Flask.finalize_request` is called for all unhandled
        exceptions even if there is no ``500`` error handler.

-   :attr:`Flask.logger` takes the same name as
    :attr:`Flask.name` (the value passed as
    ``Flask(import_name)``. This reverts 1.0's behavior of always
    logging to ``"flask.app"``, in order to support multiple apps in the
    same process. A warning will be shown if old configuration is
    detected that needs to be moved. :issue:`2866`
-   :meth:`flask.RequestContext.copy` includes the current session
    object in the request context copy. This prevents ``session``
    pointing to an out-of-date object. :issue:`2935`
-   Using built-in RequestContext, unprintable Unicode characters in
    Host header will result in a HTTP 400 response and not HTTP 500 as
    previously. :pr:`2994`
-   :func:`send_file` supports :class:`~os.PathLike` objects as
    described in PEP 0519, to support :mod:`pathlib` in Python 3.
    :pr:`3059`
-   :func:`send_file` supports :class:`~io.BytesIO` partial content.
    :issue:`2957`
-   :func:`open_resource` accepts the "rt" file mode. This still does
    the same thing as "r". :issue:`3163`
-   The :attr:`MethodView.methods` attribute set in a base class is used
    by subclasses. :issue:`3138`
-   :attr:`Flask.jinja_options` is a ``dict`` instead of an
    ``ImmutableDict`` to allow easier configuration. Changes must still
    be made before creating the environment. :pr:`3190`
-   Flask's ``JSONMixin`` for the request and response wrappers was
    moved into Werkzeug. Use Werkzeug's version with Flask-specific
    support. This bumps the Werkzeug dependency to >= 0.15.
    :issue:`3125`
-   The ``flask`` command entry point is simplified to take advantage
    of Werkzeug 0.15's better reloader support. This bumps the Werkzeug
    dependency to >= 0.15. :issue:`3022`
-   Support ``static_url_path`` that ends with a forward slash.
    :issue:`3134`
-   Support empty ``static_folder`` without requiring setting an empty
    ``static_url_path`` as well. :pr:`3124`
-   :meth:`jsonify` supports :class:`dataclasses.dataclass` objects.
    :pr:`3195`
-   Allow customizing the :attr:`Flask.url_map_class` used for routing.
    :pr:`3069`
-   The development server port can be set to 0, which tells the OS to
    pick an available port. :issue:`2926`
-   The return value from :meth:`cli.load_dotenv` is more consistent
    with the documentation. It will return ``False`` if python-dotenv is
    not installed, or if the given path isn't a file. :issue:`2937`
-   Signaling support has a stub for the ``connect_via`` method when
    the Blinker library is not installed. :pr:`3208`
-   Add an ``--extra-files`` option to the ``flask run`` CLI command to
    specify extra files that will trigger the reloader on change.
    :issue:`2897`
-   Allow returning a dictionary from a view function. Similar to how
    returning a string will produce a ``text/html`` response, returning
    a dict will call ``jsonify`` to produce a ``application/json``
    response. :pr:`3111`
-   Blueprints have a ``cli`` Click group like ``app.cli``. CLI commands
    registered with a blueprint will be available as a group under the
    ``flask`` command. :issue:`1357`.
-   When using the test client as a context manager (``with client:``),
    all preserved request contexts are popped when the block exits,
    ensuring nested contexts are cleaned up correctly. :pr:`3157`
-   Show a better error message when the view return type is not
    supported. :issue:`3214`
-   ``flask.testing.make_test_environ_builder()`` has been deprecated in
    favour of a new class ``flask.testing.EnvironBuilder``. :pr:`3232`
-   The ``flask run`` command no longer fails if Python is not built
    with SSL support. Using the ``--cert`` option will show an
    appropriate error message. :issue:`3211`
-   URL matching now occurs after the request context is pushed, rather
    than when it's created. This allows custom URL converters to access
    the app and request contexts, such as to query a database for an id.
    :issue:`3088`


Version 1.0.4
-------------

Released 2019-07-04

-   The key information for ``BadRequestKeyError`` is no longer cleared
    outside debug mode, so error handlers can still access it. This
    requires upgrading to Werkzeug 0.15.5. :issue:`3249`
-   ``send_file`` url quotes the ":" and "/" characters for more
    compatible UTF-8 filename support in some browsers. :issue:`3074`
-   Fixes for PEP451 import loaders and pytest 5.x. :issue:`3275`
-   Show message about dotenv on stderr instead of stdout. :issue:`3285`


Version 1.0.3
-------------

Released 2019-05-17

-   :func:`send_file` encodes filenames as ASCII instead of Latin-1
    (ISO-8859-1). This fixes compatibility with Gunicorn, which is
    stricter about header encodings than PEP 3333. :issue:`2766`
-   Allow custom CLIs using ``FlaskGroup`` to set the debug flag without
    it always being overwritten based on environment variables.
    :pr:`2765`
-   ``flask --version`` outputs Werkzeug's version and simplifies the
    Python version. :pr:`2825`
-   :func:`send_file` handles an ``attachment_filename`` that is a
    native Python 2 string (bytes) with UTF-8 coded bytes. :issue:`2933`
-   A catch-all error handler registered for ``HTTPException`` will not
    handle ``RoutingException``, which is used internally during
    routing. This fixes the unexpected behavior that had been introduced
    in 1.0. :pr:`2986`
-   Passing the ``json`` argument to ``app.test_client`` does not
    push/pop an extra app context. :issue:`2900`


Version 1.0.2
-------------

Released 2018-05-02

-   Fix more backwards compatibility issues with merging slashes between
    a blueprint prefix and route. :pr:`2748`
-   Fix error with ``flask routes`` command when there are no routes.
    :issue:`2751`


Version 1.0.1
-------------

Released 2018-04-29

-   Fix registering partials (with no ``__name__``) as view functions.
    :pr:`2730`
-   Don't treat lists returned from view functions the same as tuples.
    Only tuples are interpreted as response data. :issue:`2736`
-   Extra slashes between a blueprint's ``url_prefix`` and a route URL
    are merged. This fixes some backwards compatibility issues with the
    change in 1.0. :issue:`2731`, :issue:`2742`
-   Only trap ``BadRequestKeyError`` errors in debug mode, not all
    ``BadRequest`` errors. This allows ``abort(400)`` to continue
    working as expected. :issue:`2735`
-   The ``FLASK_SKIP_DOTENV`` environment variable can be set to ``1``
    to skip automatically loading dotenv files. :issue:`2722`


Version 1.0
-----------

Released 2018-04-26

-   Python 2.6 and 3.3 are no longer supported.
-   Bump minimum dependency versions to the latest stable versions:
    Werkzeug >= 0.14, Jinja >= 2.10, itsdangerous >= 0.24, Click >= 5.1.
    :issue:`2586`
-   Skip :meth:`app.run <Flask.run>` when a Flask application is run
    from the command line. This avoids some behavior that was confusing
    to debug.
-   Change the default for :data:`JSONIFY_PRETTYPRINT_REGULAR` to
    ``False``. :func:`~json.jsonify` returns a compact format by
    default, and an indented format in debug mode. :pr:`2193`
-   :meth:`Flask.__init__ <Flask>` accepts the ``host_matching``
    argument and sets it on :attr:`~Flask.url_map`. :issue:`1559`
-   :meth:`Flask.__init__ <Flask>` accepts the ``static_host`` argument
    and passes it as the ``host`` argument when defining the static
    route. :issue:`1559`
-   :func:`send_file` supports Unicode in ``attachment_filename``.
    :pr:`2223`
-   Pass ``_scheme`` argument from :func:`url_for` to
    :meth:`~Flask.handle_url_build_error`. :pr:`2017`
-   :meth:`~Flask.add_url_rule` accepts the
    ``provide_automatic_options`` argument to disable adding the
    ``OPTIONS`` method. :pr:`1489`
-   :class:`~views.MethodView` subclasses inherit method handlers from
    base classes. :pr:`1936`
-   Errors caused while opening the session at the beginning of the
    request are handled by the app's error handlers. :pr:`2254`
-   Blueprints gained :attr:`~Blueprint.json_encoder` and
    :attr:`~Blueprint.json_decoder` attributes to override the app's
    encoder and decoder. :pr:`1898`
-   :meth:`Flask.make_response` raises ``TypeError`` instead of
    ``ValueError`` for bad response types. The error messages have been
    improved to describe why the type is invalid. :pr:`2256`
-   Add ``routes`` CLI command to output routes registered on the
    application. :pr:`2259`
-   Show warning when session cookie domain is a bare hostname or an IP
    address, as these may not behave properly in some browsers, such as
    Chrome. :pr:`2282`
-   Allow IP address as exact session cookie domain. :pr:`2282`
-   ``SESSION_COOKIE_DOMAIN`` is set if it is detected through
    ``SERVER_NAME``. :pr:`2282`
-   Auto-detect zero-argument app factory called ``create_app`` or
    ``make_app`` from ``FLASK_APP``. :pr:`2297`
-   Factory functions are not required to take a ``script_info``
    parameter to work with the ``flask`` command. If they take a single
    parameter or a parameter named ``script_info``, the
    :class:`~cli.ScriptInfo` object will be passed. :pr:`2319`
-   ``FLASK_APP`` can be set to an app factory, with arguments if
    needed, for example ``FLASK_APP=myproject.app:create_app('dev')``.
    :pr:`2326`
-   ``FLASK_APP`` can point to local packages that are not installed in
    editable mode, although ``pip install -e`` is still preferred.
    :pr:`2414`
-   The :class:`~views.View` class attribute
    :attr:`~views.View.provide_automatic_options` is set in
    :meth:`~views.View.as_view`, to be detected by
    :meth:`~Flask.add_url_rule`. :pr:`2316`
-   Error handling will try handlers registered for ``blueprint, code``,
    ``app, code``, ``blueprint, exception``, ``app, exception``.
    :pr:`2314`
-   ``Cookie`` is added to the response's ``Vary`` header if the session
    is accessed at all during the request (and not deleted). :pr:`2288`
-   :meth:`~Flask.test_request_context` accepts ``subdomain`` and
    ``url_scheme`` arguments for use when building the base URL.
    :pr:`1621`
-   Set :data:`APPLICATION_ROOT` to ``'/'`` by default. This was already
    the implicit default when it was set to ``None``.
-   :data:`TRAP_BAD_REQUEST_ERRORS` is enabled by default in debug mode.
    ``BadRequestKeyError`` has a message with the bad key in debug mode
    instead of the generic bad request message. :pr:`2348`
-   Allow registering new tags with
    :class:`~json.tag.TaggedJSONSerializer` to support storing other
    types in the session cookie. :pr:`2352`
-   Only open the session if the request has not been pushed onto the
    context stack yet. This allows :func:`~stream_with_context`
    generators to access the same session that the containing view uses.
    :pr:`2354`
-   Add ``json`` keyword argument for the test client request methods.
    This will dump the given object as JSON and set the appropriate
    content type. :pr:`2358`
-   Extract JSON handling to a mixin applied to both the
    :class:`Request` and :class:`Response` classes. This adds the
    :meth:`~Response.is_json` and :meth:`~Response.get_json` methods to
    the response to make testing JSON response much easier. :pr:`2358`
-   Removed error handler caching because it caused unexpected results
    for some exception inheritance hierarchies. Register handlers
    explicitly for each exception if you want to avoid traversing the
    MRO. :pr:`2362`
-   Fix incorrect JSON encoding of aware, non-UTC datetimes. :pr:`2374`
-   Template auto reloading will honor debug mode even even if
    :attr:`~Flask.jinja_env` was already accessed. :pr:`2373`
-   The following old deprecated code was removed. :issue:`2385`

    -   ``flask.ext`` - import extensions directly by their name instead
        of through the ``flask.ext`` namespace. For example,
        ``import flask.ext.sqlalchemy`` becomes
        ``import flask_sqlalchemy``.
    -   ``Flask.init_jinja_globals`` - extend
        :meth:`Flask.create_jinja_environment` instead.
    -   ``Flask.error_handlers`` - tracked by
        :attr:`Flask.error_handler_spec`, use :meth:`Flask.errorhandler`
        to register handlers.
    -   ``Flask.request_globals_class`` - use
        :attr:`Flask.app_ctx_globals_class` instead.
    -   ``Flask.static_path`` - use :attr:`Flask.static_url_path`
        instead.
    -   ``Request.module`` - use :attr:`Request.blueprint` instead.

-   The :attr:`Request.json` property is no longer deprecated.
    :issue:`1421`
-   Support passing a :class:`~werkzeug.test.EnvironBuilder` or ``dict``
    to :meth:`test_client.open <werkzeug.test.Client.open>`. :pr:`2412`
-   The ``flask`` command and :meth:`Flask.run` will load environment
    variables from ``.env`` and ``.flaskenv`` files if python-dotenv is
    installed. :pr:`2416`
-   When passing a full URL to the test client, the scheme in the URL is
    used instead of :data:`PREFERRED_URL_SCHEME`. :pr:`2430`
-   :attr:`Flask.logger` has been simplified. ``LOGGER_NAME`` and
    ``LOGGER_HANDLER_POLICY`` config was removed. The logger is always
    named ``flask.app``. The level is only set on first access, it
    doesn't check :attr:`Flask.debug` each time. Only one format is
    used, not different ones depending on :attr:`Flask.debug`. No
    handlers are removed, and a handler is only added if no handlers are
    already configured. :pr:`2436`
-   Blueprint view function names may not contain dots. :pr:`2450`
-   Fix a ``ValueError`` caused by invalid ``Range`` requests in some
    cases. :issue:`2526`
-   The development server uses threads by default. :pr:`2529`
-   Loading config files with ``silent=True`` will ignore
    :data:`~errno.ENOTDIR` errors. :pr:`2581`
-   Pass ``--cert`` and ``--key`` options to ``flask run`` to run the
    development server over HTTPS. :pr:`2606`
-   Added :data:`SESSION_COOKIE_SAMESITE` to control the ``SameSite``
    attribute on the session cookie. :pr:`2607`
-   Added :meth:`~flask.Flask.test_cli_runner` to create a Click runner
    that can invoke Flask CLI commands for testing. :pr:`2636`
-   Subdomain matching is disabled by default and setting
    :data:`SERVER_NAME` does not implicitly enable it. It can be enabled
    by passing ``subdomain_matching=True`` to the ``Flask`` constructor.
    :pr:`2635`
-   A single trailing slash is stripped from the blueprint
    ``url_prefix`` when it is registered with the app. :pr:`2629`
-   :meth:`Request.get_json` doesn't cache the result if parsing fails
    when ``silent`` is true. :issue:`2651`
-   :func:`Request.get_json` no longer accepts arbitrary encodings.
    Incoming JSON should be encoded using UTF-8 per :rfc:`8259`, but
    Flask will autodetect UTF-8, -16, or -32. :pr:`2691`
-   Added :data:`MAX_COOKIE_SIZE` and :attr:`Response.max_cookie_size`
    to control when Werkzeug warns about large cookies that browsers may
    ignore. :pr:`2693`
-   Updated documentation theme to make docs look better in small
    windows. :pr:`2709`
-   Rewrote the tutorial docs and example project to take a more
    structured approach to help new users avoid common pitfalls.
    :pr:`2676`


Version 0.12.5
--------------

Released 2020-02-10

-   Pin Werkzeug to < 1.0.0. :issue:`3497`


Version 0.12.4
--------------

Released 2018-04-29

-   Repackage 0.12.3 to fix package layout issue. :issue:`2728`


Version 0.12.3
--------------

Released 2018-04-26

-   :func:`Request.get_json` no longer accepts arbitrary encodings.
    Incoming JSON should be encoded using UTF-8 per :rfc:`8259`, but
    Flask will autodetect UTF-8, -16, or -32. :issue:`2692`
-   Fix a Python warning about imports when using ``python -m flask``.
    :issue:`2666`
-   Fix a ``ValueError`` caused by invalid ``Range`` requests in some
    cases.


Version 0.12.2
--------------

Released 2017-05-16

-   Fix a bug in ``safe_join`` on Windows.


Version 0.12.1
--------------

Released 2017-03-31

-   Prevent ``flask run`` from showing a ``NoAppException`` when an
    ``ImportError`` occurs within the imported application module.
-   Fix encoding behavior of ``app.config.from_pyfile`` for Python 3.
    :issue:`2118`
-   Use the ``SERVER_NAME`` config if it is present as default values
    for ``app.run``. :issue:`2109`, :pr:`2152`
-   Call ``ctx.auto_pop`` with the exception object instead of ``None``,
    in the event that a ``BaseException`` such as ``KeyboardInterrupt``
    is raised in a request handler.


Version 0.12
------------

Released 2016-12-21, codename Punsch

-   The cli command now responds to ``--version``.
-   Mimetype guessing and ETag generation for file-like objects in
    ``send_file`` has been removed. :issue:`104`, :pr`1849`
-   Mimetype guessing in ``send_file`` now fails loudly and doesn't fall
    back to ``application/octet-stream``. :pr:`1988`
-   Make ``flask.safe_join`` able to join multiple paths like
    ``os.path.join`` :pr:`1730`
-   Revert a behavior change that made the dev server crash instead of
    returning an Internal Server Error. :pr:`2006`
-   Correctly invoke response handlers for both regular request
    dispatching as well as error handlers.
-   Disable logger propagation by default for the app logger.
-   Add support for range requests in ``send_file``.
-   ``app.test_client`` includes preset default environment, which can
    now be directly set, instead of per ``client.get``.
-   Fix crash when running under PyPy3. :pr:`1814`


Version 0.11.1
--------------

Released 2016-06-07

-   Fixed a bug that prevented ``FLASK_APP=foobar/__init__.py`` from
    working. :pr:`1872`


Version 0.11
------------

Released 2016-05-29, codename Absinthe

-   Added support to serializing top-level arrays to
    :func:`flask.jsonify`. This introduces a security risk in ancient
    browsers.
-   Added before_render_template signal.
-   Added ``**kwargs`` to :meth:`flask.Test.test_client` to support
    passing additional keyword arguments to the constructor of
    :attr:`flask.Flask.test_client_class`.
-   Added ``SESSION_REFRESH_EACH_REQUEST`` config key that controls the
    set-cookie behavior. If set to ``True`` a permanent session will be
    refreshed each request and get their lifetime extended, if set to
    ``False`` it will only be modified if the session actually modifies.
    Non permanent sessions are not affected by this and will always
    expire if the browser window closes.
-   Made Flask support custom JSON mimetypes for incoming data.
-   Added support for returning tuples in the form ``(response,
    headers)`` from a view function.
-   Added :meth:`flask.Config.from_json`.
-   Added :attr:`flask.Flask.config_class`.
-   Added :meth:`flask.Config.get_namespace`.
-   Templates are no longer automatically reloaded outside of debug
    mode. This can be configured with the new ``TEMPLATES_AUTO_RELOAD``
    config key.
-   Added a workaround for a limitation in Python 3.3's namespace
    loader.
-   Added support for explicit root paths when using Python 3.3's
    namespace packages.
-   Added :command:`flask` and the ``flask.cli`` module to start the
    local debug server through the click CLI system. This is recommended
    over the old ``flask.run()`` method as it works faster and more
    reliable due to a different design and also replaces
    ``Flask-Script``.
-   Error handlers that match specific classes are now checked first,
    thereby allowing catching exceptions that are subclasses of HTTP
    exceptions (in ``werkzeug.exceptions``). This makes it possible for
    an extension author to create exceptions that will by default result
    in the HTTP error of their choosing, but may be caught with a custom
    error handler if desired.
-   Added :meth:`flask.Config.from_mapping`.
-   Flask will now log by default even if debug is disabled. The log
    format is now hardcoded but the default log handling can be disabled
    through the ``LOGGER_HANDLER_POLICY`` configuration key.
-   Removed deprecated module functionality.
-   Added the ``EXPLAIN_TEMPLATE_LOADING`` config flag which when
    enabled will instruct Flask to explain how it locates templates.
    This should help users debug when the wrong templates are loaded.
-   Enforce blueprint handling in the order they were registered for
    template loading.
-   Ported test suite to py.test.
-   Deprecated ``request.json`` in favour of ``request.get_json()``.
-   Add "pretty" and "compressed" separators definitions in jsonify()
    method. Reduces JSON response size when
    ``JSONIFY_PRETTYPRINT_REGULAR=False`` by removing unnecessary white
    space included by default after separators.
-   JSON responses are now terminated with a newline character, because
    it is a convention that UNIX text files end with a newline and some
    clients don't deal well when this newline is missing. This came up
    originally as a part of
    https://github.com/postmanlabs/httpbin/issues/168. :pr:`1262`
-   The automatically provided ``OPTIONS`` method is now correctly
    disabled if the user registered an overriding rule with the
    lowercase-version ``options``. :issue:`1288`
-   ``flask.json.jsonify`` now supports the ``datetime.date`` type.
    :pr:`1326`
-   Don't leak exception info of already caught exceptions to context
    teardown handlers. :pr:`1393`
-   Allow custom Jinja environment subclasses. :pr:`1422`
-   Updated extension dev guidelines.
-   ``flask.g`` now has ``pop()`` and ``setdefault`` methods.
-   Turn on autoescape for ``flask.templating.render_template_string``
    by default. :pr:`1515`
-   ``flask.ext`` is now deprecated. :pr:`1484`
-   ``send_from_directory`` now raises BadRequest if the filename is
    invalid on the server OS. :pr:`1763`
-   Added the ``JSONIFY_MIMETYPE`` configuration variable. :pr:`1728`
-   Exceptions during teardown handling will no longer leave bad
    application contexts lingering around.
-   Fixed broken ``test_appcontext_signals()`` test case.
-   Raise an :exc:`AttributeError` in :func:`flask.helpers.find_package`
    with a useful message explaining why it is raised when a PEP 302
    import hook is used without an ``is_package()`` method.
-   Fixed an issue causing exceptions raised before entering a request
    or app context to be passed to teardown handlers.
-   Fixed an issue with query parameters getting removed from requests
    in the test client when absolute URLs were requested.
-   Made ``@before_first_request`` into a decorator as intended.
-   Fixed an etags bug when sending a file streams with a name.
-   Fixed ``send_from_directory`` not expanding to the application root
    path correctly.
-   Changed logic of before first request handlers to flip the flag
    after invoking. This will allow some uses that are potentially
    dangerous but should probably be permitted.
-   Fixed Python 3 bug when a handler from
    ``app.url_build_error_handlers`` reraises the ``BuildError``.


Version 0.10.1
--------------

Released 2013-06-14

-   Fixed an issue where ``|tojson`` was not quoting single quotes which
    made the filter not work properly in HTML attributes. Now it's
    possible to use that filter in single quoted attributes. This should
    make using that filter with angular.js easier.
-   Added support for byte strings back to the session system. This
    broke compatibility with the common case of people putting binary
    data for token verification into the session.
-   Fixed an issue where registering the same method twice for the same
    endpoint would trigger an exception incorrectly.


Version 0.10
------------

Released 2013-06-13, codename Limoncello

-   Changed default cookie serialization format from pickle to JSON to
    limit the impact an attacker can do if the secret key leaks.
-   Added ``template_test`` methods in addition to the already existing
    ``template_filter`` method family.
-   Added ``template_global`` methods in addition to the already
    existing ``template_filter`` method family.
-   Set the content-length header for x-sendfile.
-   ``tojson`` filter now does not escape script blocks in HTML5
    parsers.
-   ``tojson`` used in templates is now safe by default due. This was
    allowed due to the different escaping behavior.
-   Flask will now raise an error if you attempt to register a new
    function on an already used endpoint.
-   Added wrapper module around simplejson and added default
    serialization of datetime objects. This allows much easier
    customization of how JSON is handled by Flask or any Flask
    extension.
-   Removed deprecated internal ``flask.session`` module alias. Use
    ``flask.sessions`` instead to get the session module. This is not to
    be confused with ``flask.session`` the session proxy.
-   Templates can now be rendered without request context. The behavior
    is slightly different as the ``request``, ``session`` and ``g``
    objects will not be available and blueprint's context processors are
    not called.
-   The config object is now available to the template as a real global
    and not through a context processor which makes it available even in
    imported templates by default.
-   Added an option to generate non-ascii encoded JSON which should
    result in less bytes being transmitted over the network. It's
    disabled by default to not cause confusion with existing libraries
    that might expect ``flask.json.dumps`` to return bytes by default.
-   ``flask.g`` is now stored on the app context instead of the request
    context.
-   ``flask.g`` now gained a ``get()`` method for not erroring out on
    non existing items.
-   ``flask.g`` now can be used with the ``in`` operator to see what's
    defined and it now is iterable and will yield all attributes stored.
-   ``flask.Flask.request_globals_class`` got renamed to
    ``flask.Flask.app_ctx_globals_class`` which is a better name to what
    it does since 0.10.
-   ``request``, ``session`` and ``g`` are now also added as proxies to
    the template context which makes them available in imported
    templates. One has to be very careful with those though because
    usage outside of macros might cause caching.
-   Flask will no longer invoke the wrong error handlers if a proxy
    exception is passed through.
-   Added a workaround for chrome's cookies in localhost not working as
    intended with domain names.
-   Changed logic for picking defaults for cookie values from sessions
    to work better with Google Chrome.
-   Added ``message_flashed`` signal that simplifies flashing testing.
-   Added support for copying of request contexts for better working
    with greenlets.
-   Removed custom JSON HTTP exception subclasses. If you were relying
    on them you can reintroduce them again yourself trivially. Using
    them however is strongly discouraged as the interface was flawed.
-   Python requirements changed: requiring Python 2.6 or 2.7 now to
    prepare for Python 3.3 port.
-   Changed how the teardown system is informed about exceptions. This
    is now more reliable in case something handles an exception halfway
    through the error handling process.
-   Request context preservation in debug mode now keeps the exception
    information around which means that teardown handlers are able to
    distinguish error from success cases.
-   Added the ``JSONIFY_PRETTYPRINT_REGULAR`` configuration variable.
-   Flask now orders JSON keys by default to not trash HTTP caches due
    to different hash seeds between different workers.
-   Added ``appcontext_pushed`` and ``appcontext_popped`` signals.
-   The builtin run method now takes the ``SERVER_NAME`` into account
    when picking the default port to run on.
-   Added ``flask.request.get_json()`` as a replacement for the old
    ``flask.request.json`` property.


Version 0.9
-----------

Released 2012-07-01, codename Campari

-   The :func:`flask.Request.on_json_loading_failed` now returns a JSON
    formatted response by default.
-   The :func:`flask.url_for` function now can generate anchors to the
    generated links.
-   The :func:`flask.url_for` function now can also explicitly generate
    URL rules specific to a given HTTP method.
-   Logger now only returns the debug log setting if it was not set
    explicitly.
-   Unregister a circular dependency between the WSGI environment and
    the request object when shutting down the request. This means that
    environ ``werkzeug.request`` will be ``None`` after the response was
    returned to the WSGI server but has the advantage that the garbage
    collector is not needed on CPython to tear down the request unless
    the user created circular dependencies themselves.
-   Session is now stored after callbacks so that if the session payload
    is stored in the session you can still modify it in an after request
    callback.
-   The :class:`flask.Flask` class will avoid importing the provided
    import name if it can (the required first parameter), to benefit
    tools which build Flask instances programmatically. The Flask class
    will fall back to using import on systems with custom module hooks,
    e.g. Google App Engine, or when the import name is inside a zip
    archive (usually a .egg) prior to Python 2.7.
-   Blueprints now have a decorator to add custom template filters
    application wide, :meth:`flask.Blueprint.app_template_filter`.
-   The Flask and Blueprint classes now have a non-decorator method for
    adding custom template filters application wide,
    :meth:`flask.Flask.add_template_filter` and
    :meth:`flask.Blueprint.add_app_template_filter`.
-   The :func:`flask.get_flashed_messages` function now allows rendering
    flashed message categories in separate blocks, through a
    ``category_filter`` argument.
-   The :meth:`flask.Flask.run` method now accepts ``None`` for ``host``
    and ``port`` arguments, using default values when ``None``. This
    allows for calling run using configuration values, e.g.
    ``app.run(app.config.get('MYHOST'), app.config.get('MYPORT'))``,
    with proper behavior whether or not a config file is provided.
-   The :meth:`flask.render_template` method now accepts a either an
    iterable of template names or a single template name. Previously, it
    only accepted a single template name. On an iterable, the first
    template found is rendered.
-   Added :meth:`flask.Flask.app_context` which works very similar to
    the request context but only provides access to the current
    application. This also adds support for URL generation without an
    active request context.
-   View functions can now return a tuple with the first instance being
    an instance of :class:`flask.Response`. This allows for returning
    ``jsonify(error="error msg"), 400`` from a view function.
-   :class:`~flask.Flask` and :class:`~flask.Blueprint` now provide a
    :meth:`~flask.Flask.get_send_file_max_age` hook for subclasses to
    override behavior of serving static files from Flask when using
    :meth:`flask.Flask.send_static_file` (used for the default static
    file handler) and :func:`~flask.helpers.send_file`. This hook is
    provided a filename, which for example allows changing cache
    controls by file extension. The default max-age for ``send_file``
    and static files can be configured through a new
    ``SEND_FILE_MAX_AGE_DEFAULT`` configuration variable, which is used
    in the default ``get_send_file_max_age`` implementation.
-   Fixed an assumption in sessions implementation which could break
    message flashing on sessions implementations which use external
    storage.
-   Changed the behavior of tuple return values from functions. They are
    no longer arguments to the response object, they now have a defined
    meaning.
-   Added :attr:`flask.Flask.request_globals_class` to allow a specific
    class to be used on creation of the :data:`~flask.g` instance of
    each request.
-   Added ``required_methods`` attribute to view functions to force-add
    methods on registration.
-   Added :func:`flask.after_this_request`.
-   Added :func:`flask.stream_with_context` and the ability to push
    contexts multiple times without producing unexpected behavior.


Version 0.8.1
-------------

Released 2012-07-01

-   Fixed an issue with the undocumented ``flask.session`` module to not
    work properly on Python 2.5. It should not be used but did cause
    some problems for package managers.


Version 0.8
-----------

Released 2011-09-29, codename Rakija

-   Refactored session support into a session interface so that the
    implementation of the sessions can be changed without having to
    override the Flask class.
-   Empty session cookies are now deleted properly automatically.
-   View functions can now opt out of getting the automatic OPTIONS
    implementation.
-   HTTP exceptions and Bad Request errors can now be trapped so that
    they show up normally in the traceback.
-   Flask in debug mode is now detecting some common problems and tries
    to warn you about them.
-   Flask in debug mode will now complain with an assertion error if a
    view was attached after the first request was handled. This gives
    earlier feedback when users forget to import view code ahead of
    time.
-   Added the ability to register callbacks that are only triggered once
    at the beginning of the first request.
    (:meth:`Flask.before_first_request`)
-   Malformed JSON data will now trigger a bad request HTTP exception
    instead of a value error which usually would result in a 500
    internal server error if not handled. This is a backwards
    incompatible change.
-   Applications now not only have a root path where the resources and
    modules are located but also an instance path which is the
    designated place to drop files that are modified at runtime (uploads
    etc.). Also this is conceptually only instance depending and outside
    version control so it's the perfect place to put configuration files
    etc.
-   Added the ``APPLICATION_ROOT`` configuration variable.
-   Implemented :meth:`~flask.testing.TestClient.session_transaction` to
    easily modify sessions from the test environment.
-   Refactored test client internally. The ``APPLICATION_ROOT``
    configuration variable as well as ``SERVER_NAME`` are now properly
    used by the test client as defaults.
-   Added :attr:`flask.views.View.decorators` to support simpler
    decorating of pluggable (class-based) views.
-   Fixed an issue where the test client if used with the "with"
    statement did not trigger the execution of the teardown handlers.
-   Added finer control over the session cookie parameters.
-   HEAD requests to a method view now automatically dispatch to the
    ``get`` method if no handler was implemented.
-   Implemented the virtual :mod:`flask.ext` package to import
    extensions from.
-   The context preservation on exceptions is now an integral component
    of Flask itself and no longer of the test client. This cleaned up
    some internal logic and lowers the odds of runaway request contexts
    in unittests.
-   Fixed the Jinja2 environment's ``list_templates`` method not
    returning the correct names when blueprints or modules were
    involved.


Version 0.7.2
-------------

Released 2011-07-06

-   Fixed an issue with URL processors not properly working on
    blueprints.


Version 0.7.1
-------------

Released 2011-06-29

-   Added missing future import that broke 2.5 compatibility.
-   Fixed an infinite redirect issue with blueprints.


Version 0.7
-----------

Released 2011-06-28, codename Grappa

-   Added :meth:`~flask.Flask.make_default_options_response` which can
    be used by subclasses to alter the default behavior for ``OPTIONS``
    responses.
-   Unbound locals now raise a proper :exc:`RuntimeError` instead of an
    :exc:`AttributeError`.
-   Mimetype guessing and etag support based on file objects is now
    deprecated for :func:`flask.send_file` because it was unreliable.
    Pass filenames instead or attach your own etags and provide a proper
    mimetype by hand.
-   Static file handling for modules now requires the name of the static
    folder to be supplied explicitly. The previous autodetection was not
    reliable and caused issues on Google's App Engine. Until 1.0 the old
    behavior will continue to work but issue dependency warnings.
-   Fixed a problem for Flask to run on jython.
-   Added a ``PROPAGATE_EXCEPTIONS`` configuration variable that can be
    used to flip the setting of exception propagation which previously
    was linked to ``DEBUG`` alone and is now linked to either ``DEBUG``
    or ``TESTING``.
-   Flask no longer internally depends on rules being added through the
    ``add_url_rule`` function and can now also accept regular werkzeug
    rules added to the url map.
-   Added an ``endpoint`` method to the flask application object which
    allows one to register a callback to an arbitrary endpoint with a
    decorator.
-   Use Last-Modified for static file sending instead of Date which was
    incorrectly introduced in 0.6.
-   Added ``create_jinja_loader`` to override the loader creation
    process.
-   Implemented a silent flag for ``config.from_pyfile``.
-   Added ``teardown_request`` decorator, for functions that should run
    at the end of a request regardless of whether an exception occurred.
    Also the behavior for ``after_request`` was changed. It's now no
    longer executed when an exception is raised.
-   Implemented :func:`flask.has_request_context`
-   Deprecated ``init_jinja_globals``. Override the
    :meth:`~flask.Flask.create_jinja_environment` method instead to
    achieve the same functionality.
-   Added :func:`flask.safe_join`
-   The automatic JSON request data unpacking now looks at the charset
    mimetype parameter.
-   Don't modify the session on :func:`flask.get_flashed_messages` if
    there are no messages in the session.
-   ``before_request`` handlers are now able to abort requests with
    errors.
-   It is not possible to define user exception handlers. That way you
    can provide custom error messages from a central hub for certain
    errors that might occur during request processing (for instance
    database connection errors, timeouts from remote resources etc.).
-   Blueprints can provide blueprint specific error handlers.
-   Implemented generic class-based views.


Version 0.6.1
-------------

Released 2010-12-31

-   Fixed an issue where the default ``OPTIONS`` response was not
    exposing all valid methods in the ``Allow`` header.
-   Jinja2 template loading syntax now allows "./" in front of a
    template load path. Previously this caused issues with module
    setups.
-   Fixed an issue where the subdomain setting for modules was ignored
    for the static folder.
-   Fixed a security problem that allowed clients to download arbitrary
    files if the host server was a windows based operating system and
    the client uses backslashes to escape the directory the files where
    exposed from.


Version 0.6
-----------

Released 2010-07-27, codename Whisky

-   After request functions are now called in reverse order of
    registration.
-   OPTIONS is now automatically implemented by Flask unless the
    application explicitly adds 'OPTIONS' as method to the URL rule. In
    this case no automatic OPTIONS handling kicks in.
-   Static rules are now even in place if there is no static folder for
    the module. This was implemented to aid GAE which will remove the
    static folder if it's part of a mapping in the .yml file.
-   The :attr:`~flask.Flask.config` is now available in the templates as
    ``config``.
-   Context processors will no longer override values passed directly to
    the render function.
-   Added the ability to limit the incoming request data with the new
    ``MAX_CONTENT_LENGTH`` configuration value.
-   The endpoint for the :meth:`flask.Module.add_url_rule` method is now
    optional to be consistent with the function of the same name on the
    application object.
-   Added a :func:`flask.make_response` function that simplifies
    creating response object instances in views.
-   Added signalling support based on blinker. This feature is currently
    optional and supposed to be used by extensions and applications. If
    you want to use it, make sure to have `blinker`_ installed.
-   Refactored the way URL adapters are created. This process is now
    fully customizable with the :meth:`~flask.Flask.create_url_adapter`
    method.
-   Modules can now register for a subdomain instead of just an URL
    prefix. This makes it possible to bind a whole module to a
    configurable subdomain.

.. _blinker: https://pypi.org/project/blinker/


Version 0.5.2
-------------

Released 2010-07-15

-   Fixed another issue with loading templates from directories when
    modules were used.


Version 0.5.1
-------------

Released 2010-07-06

-   Fixes an issue with template loading from directories when modules
    where used.


Version 0.5
-----------

Released 2010-07-06, codename Calvados

-   Fixed a bug with subdomains that was caused by the inability to
    specify the server name. The server name can now be set with the
    ``SERVER_NAME`` config key. This key is now also used to set the
    session cookie cross-subdomain wide.
-   Autoescaping is no longer active for all templates. Instead it is
    only active for ``.html``, ``.htm``, ``.xml`` and ``.xhtml``. Inside
    templates this behavior can be changed with the ``autoescape`` tag.
-   Refactored Flask internally. It now consists of more than a single
    file.
-   :func:`flask.send_file` now emits etags and has the ability to do
    conditional responses builtin.
-   (temporarily) dropped support for zipped applications. This was a
    rarely used feature and led to some confusing behavior.
-   Added support for per-package template and static-file directories.
-   Removed support for ``create_jinja_loader`` which is no longer used
    in 0.5 due to the improved module support.
-   Added a helper function to expose files from any directory.


Version 0.4
-----------

Released 2010-06-18, codename Rakia

-   Added the ability to register application wide error handlers from
    modules.
-   :meth:`~flask.Flask.after_request` handlers are now also invoked if
    the request dies with an exception and an error handling page kicks
    in.
-   Test client has not the ability to preserve the request context for
    a little longer. This can also be used to trigger custom requests
    that do not pop the request stack for testing.
-   Because the Python standard library caches loggers, the name of the
    logger is configurable now to better support unittests.
-   Added ``TESTING`` switch that can activate unittesting helpers.
-   The logger switches to ``DEBUG`` mode now if debug is enabled.


Version 0.3.1
-------------

Released 2010-05-28

-   Fixed a error reporting bug with :meth:`flask.Config.from_envvar`
-   Removed some unused code from flask
-   Release does no longer include development leftover files (.git
    folder for themes, built documentation in zip and pdf file and some
    .pyc files)


Version 0.3
-----------

Released 2010-05-28, codename Schnaps

-   Added support for categories for flashed messages.
-   The application now configures a :class:`logging.Handler` and will
    log request handling exceptions to that logger when not in debug
    mode. This makes it possible to receive mails on server errors for
    example.
-   Added support for context binding that does not require the use of
    the with statement for playing in the console.
-   The request context is now available within the with statement
    making it possible to further push the request context or pop it.
-   Added support for configurations.


Version 0.2
-----------

Released 2010-05-12, codename J?germeister

-   Various bugfixes
-   Integrated JSON support
-   Added :func:`~flask.get_template_attribute` helper function.
-   :meth:`~flask.Flask.add_url_rule` can now also register a view
    function.
-   Refactored internal request dispatching.
-   Server listens on 127.0.0.1 by default now to fix issues with
    chrome.
-   Added external URL support.
-   Added support for :func:`~flask.send_file`
-   Module support and internal request handling refactoring to better
    support pluggable applications.
-   Sessions can be set to be permanent now on a per-session basis.
-   Better error reporting on missing secret keys.
-   Added support for Google Appengine.


Version 0.1
-----------

Released 2010-04-16

-   First public preview release.<|MERGE_RESOLUTION|>--- conflicted
+++ resolved
@@ -1,15 +1,10 @@
 .. currentmodule:: flask
 
-<<<<<<< HEAD
 Version 2.2.0
-=======
-Version 2.1.3
->>>>>>> 21d32ee0
 -------------
 
 Unreleased
 
-<<<<<<< HEAD
 -   Add new customization points to the ``Flask`` app object for many
     previously global behaviors.
 
@@ -25,11 +20,16 @@
     registering the blueprint will show a warning. In the next version,
     this will become an error just like the application setup methods.
     :issue:`4571`
-=======
+
+
+Version 2.1.3
+-------------
+
+Unreleased
+
 -   Inline some optional imports that are only used for certain CLI
     commands. :pr:`4606`
 -   Relax type annotation for ``after_request`` functions. :issue:`4600`
->>>>>>> 21d32ee0
 
 
 Version 2.1.2
